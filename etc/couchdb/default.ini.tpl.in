; @configure_input@

; Upgrading CouchDB will overwrite this file.

[couchdb]
database_dir = %localstatelibdir%
view_index_dir = %localstatelibdir%
util_driver_dir = %couchprivlibdir%
delayed_commits = true ; set this to false to ensure an fsync before 201 Created is returned
uri_file = %localstaterundir%/couch.uri
; Maximum number of distinct view update/building processes at any point in time.
max_parallel_indexers = 4
max_parallel_replica_indexers = 2
max_parallel_spatial_indexers = 4
consistency_check_precompacted = false
consistency_check_compacted = false
; Maximum period for which we attempt to retry file operations on Windows.
windows_file_op_retry_period = 5000

[database_compaction]
; larger buffer sizes can originate smaller files
doc_buffer_size = 524288 ; value in bytes
checkpoint_after = 5242880 ; checkpoint after every N bytes were written

[httpd]
port = 5984
bind_address = 127.0.0.1
authentication_handlers =
; authentication_handlers = {couch_httpd_oauth, oauth_authentication_handler}, {couch_httpd_auth, cookie_authentication_handler}, {couch_httpd_auth, default_authentication_handler}
default_handler = {couch_httpd_db, handle_request}
allow_jsonp = false
db_frontend = couch_db_frontend
; Options for the MochiWeb HTTP server.
;server_options = [{backlog, 128}, {acceptor_pool_size, 16}]
; For more socket options, consult Erlang's module 'inet' man page.
;socket_options = [{recbuf, 262144}, {sndbuf, 262144}, {nodelay, true}]

[ssl]
port = 6984

[log]
file = %localstatelogdir%/couch.log
level = info
include_sasl = true

[couch_httpd_auth]
authentication_db = _users
authentication_redirect = /_utils/session.html
require_valid_user = false
timeout = 600 ; number of seconds before automatic logout
auth_cache_size = 50 ; size is number of cache entries

[daemons]
view_manager={couch_view, start_link, []}
set_view_manager={couch_set_view, start_link, [prod, mapreduce_view]}
set_view_manager_dev={couch_set_view, start_link, [dev, mapreduce_view]}
index_merger_pool={lhttpc_manager, start_link, [[{connection_timeout, 90000}, {pool_size, 10000}, {name, couch_index_merger_connection_pool}]]}
query_servers={couch_query_servers, start_link, []}
httpd={couch_httpd, start_link, []}
uuids={couch_uuids, start, []}
auth_cache={couch_auth_cache, start_link, []}
couch_set_view_ddoc_cache={couch_set_view_ddoc_cache, start_link, []}
replication_manager={couch_replication_manager, start_link, []}
compaction_daemon={couch_compaction_daemon, start_link, []}

[httpd_global_handlers]
/ = {couch_httpd_misc_handlers, handle_welcome_req, <<"Welcome">>}
_active_tasks = {couch_httpd_misc_handlers, handle_task_status_req}
_view_merge = {couch_httpd_view_merger, handle_req}
_set_view = {couch_set_view_http, handle_req}

[httpd_db_handlers]
_view_cleanup = {couch_httpd_db, handle_view_cleanup_req}
_compact = {couch_httpd_db, handle_compact_req}
_design = {couch_httpd_db, handle_design_req}
_changes = {couch_httpd_db, handle_changes_req}

[httpd_design_handlers]
_view = {couch_httpd_view, handle_view_req}
_info = {couch_httpd_db,   handle_design_info_req}

[uuids]
; Known algorithms:
;   random - 128 bits of random awesome
;     All awesome, all the time.
;   sequential - monotonically increasing ids with random increments
;     First 26 hex characters are random. Last 6 increment in
;     random amounts until an overflow occurs. On overflow, the
;     random prefix is regenerated and the process starts over.
;   utc_random - Time since Jan 1, 1970 UTC with microseconds
;     First 14 characters are the time in hex. Last 18 are random.
algorithm = sequential

[replicator]
db = _replicator
; Maximum replicaton retry count can be a non-negative integer or "infinity".
max_replication_retry_count = 10
; More worker processes can give higher network throughput but can also
; imply more disk and network IO.
worker_processes = 4
; With lower batch sizes checkpoints are done more frequently. Lower batch sizes
; also reduce the total amount of used RAM memory.
worker_batch_size = 500
; Maximum number of HTTP connections per replication.
http_connections = 20
; HTTP connection timeout per replication.
; Even for very fast/reliable networks it might need to be increased if a remote
; database is too busy.
connection_timeout = 30000
; If a request fails, the replicator will retry it up to N times.
retries_per_request = 2
; Some socket options that might boost performance in some scenarios:
;       {nodelay, boolean()}
;       {sndbuf, integer()}
;       {recbuf, integer()}
;       {priority, integer()}
; See the `inet` Erlang module's man page for the full list of options.
socket_options = [{keepalive, true}, {nodelay, false}]
; set to true to validate peer certificates
verify_ssl_certificates = false
; file containing a list of peer trusted certificates (PEM format)
; ssl_trusted_certificates_file = /etc/ssl/certs/ca-certificates.crt
; maximum peer certificate depth (must be set even if certificate validation is off)
ssl_certificate_max_depth = 3

[compaction_daemon]
; The delay, in seconds, between each check for which database and view indexes
; need to be compacted.
check_interval = 60
; If a database or view index file is smaller then this value (in bytes),
; compaction will not happen. Very small files always have a very high
; fragmentation therefore it's not worth to compact them.
min_file_size = 131072

[compactions]
; List of compaction rules for the compaction daemon.
; The daemon compacts databases and their respective view groups when all the
; condition parameters are satisfied. Configuration can be per database or
; global, and it has the following format:
;
; database_name = [ {ParamName, ParamValue}, {ParamName, ParamValue}, ... ]
; _default = [ {ParamName, ParamValue}, {ParamName, ParamValue}, ... ]
;
; Possible parameters:
;
; * db_fragmentation - If the ratio (as an integer percentage), of the amount
;                      of old data (and its supporting metadata) over the database
;                      file size is equal to or greater then this value, this
;                      database compaction condition is satisfied.
;                      This value is computed as:
;
;                           (file_size - data_size) / file_size * 100
;
;                      The data_size and file_size values can be obtained when
;                      querying a database's information URI (GET /dbname/).
;
; * view_fragmentation - If the ratio (as an integer percentage), of the amount
;                        of old data (and its supporting metadata) over the view
;                        index (view group) file size is equal to or greater then
;                        this value, then this view index compaction condition is
;                        satisfied. This value is computed as:
;
;                            (file_size - data_size) / file_size * 100
;
;                        The data_size and file_size values can be obtained when
;                        querying a view group's information URI
;                        (GET /dbname/_design/groupname/_info).
;
; * from _and_ to - The period for which a database (and its view groups) compaction
;                   is allowed. The value for these parameters must obey the format:
;
;                   HH:MM - HH:MM  (HH in [0..23], MM in [0..59])
;
; * strict_window - If a compaction is still running after the end of the allowed
;                   period, it will be canceled if this parameter is set to 'true'.
;                   It defaults to 'false' and it's meaningful only if the *period*
;                   parameter is also specified.
;
; * parallel_view_compaction - If set to 'true', the database and its views are
;                              compacted in parallel. This is only useful on
;                              certain setups, like for example when the database
;                              and view index directories point to different
;                              disks. It defaults to 'false'.
;
; Before a compaction is triggered, an estimation of how much free disk space is
; needed is computed. This estimation corresponds to 2 times the data size of
; the database or view index. When there's not enough free disk space to compact
; a particular database or view index, a warning message is logged.
;
; Examples:
;
; 1) [{db_fragmentation, "70%"}, {view_fragmentation, "60%"}]
;    The `foo` database is compacted if its fragmentation is 70% or more.
;    Any view index of this database is compacted only if its fragmentation
;    is 60% or more.
;
; 2) [{db_fragmentation, "70%"}, {view_fragmentation, "60%"}, {from, "00:00"}, {to, "04:00"}]
;    Similar to the preceding example but a compaction (database or view index)
;    is only triggered if the current time is between midnight and 4 AM.
;
; 3) [{db_fragmentation, "70%"}, {view_fragmentation, "60%"}, {from, "00:00"}, {to, "04:00"}, {strict_window, true}]
;    Similar to the preceding example - a compaction (database or view index)
;    is only triggered if the current time is between midnight and 4 AM. If at
;    4 AM the database or one of its views is still compacting, the compaction
;    process will be canceled.
;
; 4) [{db_fragmentation, "70%"}, {view_fragmentation, "60%"}, {from, "00:00"}, {to, "04:00"}, {strict_window, true}, {parallel_view_compaction, true}]
;    Similar to the preceding example, but a database and its views can be
;    compacted in parallel.
;
;_default = [{db_fragmentation, "70%"}, {view_fragmentation, "60%"}, {from, "23:00"}, {to, "04:00"}]
;
;[vendor]
;name = Couchbase Single Server
;version = 2.0.0
;url = http://www.couchbase.com/

[mapreduce]
; Maximum duration, in milliseconds, for the execution time of all the map/reduce
; functions in a design document against a single document (map function) or against
; a list of map values/reductions (reduce/rereduce function).
function_timeout = 10000
; The maximum byte size allowed to be emitted for a single document. This is the
; sum of the sizes of all emitted keys and values. A maximum of 0 means no limit.
max_kv_size_per_doc = 1048576

[set_views]
ddoc_cache_size = 1048576
btree_kv_node_threshold = 7168
btree_kp_node_threshold = 6144
; For incremental updates (value in bytes).
indexer_max_insert_batch_size = 1048576
<<<<<<< HEAD

[spatial_views]
vtree_kv_node_threshold = 2000
vtree_kp_node_threshold = 2000
vtree_min_fill_rate = 0.4
=======
; For incremental updates (value in bytes).
indexer_min_batch_size_per_view = 1048576
; Maximum size (in bytes) of documents sent to the JavaScript engine.
; A value of 0 means no limit, any document is passed to the engine.
indexer_max_doc_size = 1048576
>>>>>>> 5297f10d
<|MERGE_RESOLUTION|>--- conflicted
+++ resolved
@@ -230,16 +230,11 @@
 btree_kp_node_threshold = 6144
 ; For incremental updates (value in bytes).
 indexer_max_insert_batch_size = 1048576
-<<<<<<< HEAD
+; Maximum size (in bytes) of documents sent to the JavaScript engine.
+; A value of 0 means no limit, any document is passed to the engine.
+indexer_max_doc_size = 1048576
 
 [spatial_views]
 vtree_kv_node_threshold = 2000
 vtree_kp_node_threshold = 2000
-vtree_min_fill_rate = 0.4
-=======
-; For incremental updates (value in bytes).
-indexer_min_batch_size_per_view = 1048576
-; Maximum size (in bytes) of documents sent to the JavaScript engine.
-; A value of 0 means no limit, any document is passed to the engine.
-indexer_max_doc_size = 1048576
->>>>>>> 5297f10d
+vtree_min_fill_rate = 0.4