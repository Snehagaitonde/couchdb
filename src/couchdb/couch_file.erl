--- conflicted
+++ resolved
@@ -109,16 +109,6 @@
 
 append_raw_chunk(Fd, Chunk) ->
     gen_server:call(Fd, {append_bin, Chunk}, infinity).
-<<<<<<< HEAD
-=======
-
-
-assemble_file_chunk(Bin) ->
-    [<<0:1/integer, (iolist_size(Bin)):31/integer>>, Bin].
->>>>>>> 479f515f
-
-assemble_file_chunk(Bin, Md5) ->
-    [<<1:1/integer, (iolist_size(Bin)):31/integer>>, Md5, Bin].
 
 assemble_file_chunk(Bin) ->
     [<<0:1/integer, (iolist_size(Bin)):31/integer>>, Bin].
