--- conflicted
+++ resolved
@@ -10,8 +10,4 @@
 ## License for the specific language governing permissions and limitations under
 ## the License.
 
-<<<<<<< HEAD
-SUBDIRS = couchdb erlang-oauth etap ibrowse mochiweb ejson snappy
-=======
-SUBDIRS = couchdb ejson erlang-oauth etap ibrowse mochiweb
->>>>>>> 2e99f965
+SUBDIRS = couchdb ejson erlang-oauth etap ibrowse mochiweb snappy