/**
 * @copyright 2012 Couchbase, Inc.
 *
 * @author Filipe Manana  <filipe@couchbase.com>
 *
 * Licensed under the Apache License, Version 2.0 (the "License"); you may not
 * use this file except in compliance with the License. You may obtain a copy of
 * the License at
 *
 *  http://www.apache.org/licenses/LICENSE-2.0
 *
 * Unless required by applicable law or agreed to in writing, software
 * distributed under the License is distributed on an "AS IS" BASIS, WITHOUT
 * WARRANTIES OR CONDITIONS OF ANY KIND, either express or implied. See the
 * License for the specific language governing permissions and limitations under
 * the License.
 **/

#include <iostream>
#include <list>
#include <vector>
#include <string>
#include <string.h>
#include <v8.h>
#include <time.h>

#include "mapreduce.h"

using namespace v8;

typedef struct {
    Persistent<Object>    jsonObject;
    Persistent<Function>  jsonParseFun;
    Persistent<Function>  stringifyFun;
    map_reduce_ctx_t      *ctx;
} isolate_data_t;


static const char *SUM_FUNCTION_STRING =
    "(function(values) {"
    "    var sum = 0;"
    "    for (var i = 0; i < values.length; ++i) {"
    "        sum += values[i];"
    "    }"
    "    return sum;"
    "})";

static const char *DATE_FUNCTION_STRING =
    // I wish it was on the prototype, but that will require bigger
    // C changes as adding to the date prototype should be done on
    // process launch. The code you see here may be faster, but it
    // is less JavaScripty.
    // "Date.prototype.toArray = (function() {"
    "(function(date) {"
    "    date = date.getUTCDate ? date : new Date(date);"
    "    return isFinite(date.valueOf()) ?"
    "      [date.getUTCFullYear(),"
    "      (date.getUTCMonth() + 1),"
    "       date.getUTCDate(),"
    "       date.getUTCHours(),"
    "       date.getUTCMinutes(),"
    "       date.getUTCSeconds()] : null;"
    "})";

static const char *BASE64_FUNCTION_STRING =
    "(function(b64) {"
    "    var i, j, l, tmp, scratch, arr = [];"
    "    var lookup = 'ABCDEFGHIJKLMNOPQRSTUVWXYZabcdefghijklmnopqrstuvwxyz0123456789+/';"
    "    if (typeof b64 !== 'string') {"
    "        throw 'Input is not a string';"
    "    }"
    "    if (b64.length % 4 > 0) {"
    "        throw 'Invalid base64 source.';"
    "    }"
    "    scratch = b64.indexOf('=');"
    "    scratch = scratch > 0 ? b64.length - scratch : 0;"
    "    l = scratch > 0 ? b64.length - 4 : b64.length;"
    "    for (i = 0, j = 0; i < l; i += 4, j += 3) {"
    "        tmp = (lookup.indexOf(b64[i]) << 18) | (lookup.indexOf(b64[i + 1]) << 12);"
    "        tmp |= (lookup.indexOf(b64[i + 2]) << 6) | lookup.indexOf(b64[i + 3]);"
    "        arr.push((tmp & 0xFF0000) >> 16);"
    "        arr.push((tmp & 0xFF00) >> 8);"
    "        arr.push(tmp & 0xFF);"
    "    }"
    "    if (scratch === 2) {"
    "        tmp = (lookup.indexOf(b64[i]) << 2) | (lookup.indexOf(b64[i + 1]) >> 4);"
    "        arr.push(tmp & 0xFF);"
    "    } else if (scratch === 1) {"
    "        tmp = (lookup.indexOf(b64[i]) << 10) | (lookup.indexOf(b64[i + 1]) << 4);"
    "        tmp |= (lookup.indexOf(b64[i + 2]) >> 2);"
    "        arr.push((tmp >> 8) & 0xFF);"
    "        arr.push(tmp & 0xFF);"
    "    }"
    "    return arr;"
    "})";

static void doInitContext(map_reduce_ctx_t *ctx, const function_sources_list_t &funs);
static Persistent<Context> createJsContext(map_reduce_ctx_t *ctx);
static Handle<Value> emit(const Arguments& args);
static void loadFunctions(map_reduce_ctx_t *ctx, const function_sources_list_t &funs);
static void freeJsonData(const json_results_list_t &data);
static void freeMapResult(const map_result_t &data);
static void freeMapResultList(const map_results_list_t &results);
static Handle<Function> compileFunction(const function_source_t &funSource);
static inline ErlNifBinary jsonStringify(const Handle<Value> &obj);
static inline Handle<Value> jsonParse(const ErlNifBinary &thing);
static inline Handle<Array> jsonListToJsArray(const json_results_list_t &list);
static inline isolate_data_t *getIsolateData();
static inline void taskStarted(map_reduce_ctx_t *ctx);
static inline void taskFinished(map_reduce_ctx_t *ctx);
static std::string exceptionString(const TryCatch &tryCatch);



void initContext(map_reduce_ctx_t *ctx, const function_sources_list_t &funs)
{
    doInitContext(ctx, funs);

    try {
        Locker locker(ctx->isolate);
        Isolate::Scope isolateScope(ctx->isolate);
        HandleScope handleScope;
        Context::Scope contextScope(ctx->jsContext);

        loadFunctions(ctx, funs);
    } catch (...) {
        destroyContext(ctx);
        throw;
    }
}


void doInitContext(map_reduce_ctx_t *ctx, const function_sources_list_t &funs)
{
    ctx->isolate = Isolate::New();
    Locker locker(ctx->isolate);
    Isolate::Scope isolateScope(ctx->isolate);
    HandleScope handleScope;

    ctx->jsContext = createJsContext(ctx);
    Context::Scope contextScope(ctx->jsContext);

    Handle<Object> jsonObject = Local<Object>::Cast(ctx->jsContext->Global()->Get(String::New("JSON")));
    Handle<Function> parseFun = Local<Function>::Cast(jsonObject->Get(String::New("parse")));
    Handle<Function> stringifyFun = Local<Function>::Cast(jsonObject->Get(String::New("stringify")));

    isolate_data_t *isoData = (isolate_data_t *) enif_alloc(sizeof(isolate_data_t));
    if (isoData == NULL) {
        throw std::bad_alloc();
    }
    isoData->jsonObject = Persistent<Object>::New(jsonObject);
    isoData->jsonParseFun = Persistent<Function>::New(parseFun);
    isoData->stringifyFun = Persistent<Function>::New(stringifyFun);
    isoData->ctx = ctx;

    ctx->isolate->SetData(isoData);
    ctx->taskStartTime = -1;
}


map_results_list_t mapDoc(map_reduce_ctx_t *ctx,
                          const ErlNifBinary &doc,
                          const ErlNifBinary &meta)
{
    Locker locker(ctx->isolate);
    Isolate::Scope isolateScope(ctx->isolate);
    HandleScope handleScope;
    Context::Scope contextScope(ctx->jsContext);
    Handle<Value> docObject = jsonParse(doc);
    Handle<Value> metaObject = jsonParse(meta);

    if (!metaObject->IsObject()) {
        throw MapReduceError("metadata is not a JSON object");
    }

    map_results_list_t results;
    Handle<Value> funArgs[] = { docObject, metaObject };

    taskStarted(ctx);

    for (unsigned int i = 0; i < ctx->functions->size(); ++i) {
        map_result_t mapResult;
        Handle<Function> fun = (*ctx->functions)[i];
        TryCatch trycatch;

        mapResult.type = MAP_KVS;
        mapResult.result.kvs = (kv_pair_list_t *) enif_alloc(sizeof(kv_pair_list_t));

        if (mapResult.result.kvs == NULL) {
            freeMapResultList(results);
            throw std::bad_alloc();
        }

        mapResult.result.kvs = new (mapResult.result.kvs) kv_pair_list_t();
        ctx->kvs = mapResult.result.kvs;
        Handle<Value> result = fun->Call(fun, 2, funArgs);

        if (result.IsEmpty()) {
            freeMapResult(mapResult);

            if (!trycatch.CanContinue()) {
                freeMapResultList(results);
                throw MapReduceError("timeout");
            }

            mapResult.type = MAP_ERROR;
            std::string exceptString = exceptionString(trycatch);
            size_t len = exceptString.length();

            mapResult.result.error = (ErlNifBinary *) enif_alloc(sizeof(ErlNifBinary));
            if (mapResult.result.error == NULL) {
                freeMapResultList(results);
                throw std::bad_alloc();
            }
            if (!enif_alloc_binary_compat(ctx->env, len, mapResult.result.error)) {
                freeMapResultList(results);
                throw std::bad_alloc();
            }
            // Caller responsible for invoking enif_make_binary() or enif_release_binary()
            memcpy(mapResult.result.error->data, exceptString.data(), len);
        }

        results.push_back(mapResult);
    }

    taskFinished(ctx);

    return results;
}


json_results_list_t runReduce(map_reduce_ctx_t *ctx,
                              const json_results_list_t &keys,
                              const json_results_list_t &values)
{
    Locker locker(ctx->isolate);
    Isolate::Scope isolateScope(ctx->isolate);
    HandleScope handleScope;
    Context::Scope contextScope(ctx->jsContext);
    Handle<Array> keysArray = jsonListToJsArray(keys);
    Handle<Array> valuesArray = jsonListToJsArray(values);
    json_results_list_t results;

    Handle<Value> args[] = { keysArray, valuesArray, Boolean::New(false) };

    taskStarted(ctx);

    for (unsigned int i = 0; i < ctx->functions->size(); ++i) {
        Handle<Function> fun = (*ctx->functions)[i];
        TryCatch trycatch;
        Handle<Value> result = fun->Call(fun, 3, args);

        if (result.IsEmpty()) {
            freeJsonData(results);

            if (!trycatch.CanContinue()) {
                throw MapReduceError("timeout");
            }

            throw MapReduceError(exceptionString(trycatch));
        }

        try {
            ErlNifBinary jsonResult = jsonStringify(result);
            results.push_back(jsonResult);
        } catch(...) {
            freeJsonData(results);
            throw;
        }
    }

    taskFinished(ctx);

    return results;
}


ErlNifBinary runReduce(map_reduce_ctx_t *ctx,
                       int reduceFunNum,
                       const json_results_list_t &keys,
                       const json_results_list_t &values)
{
    Locker locker(ctx->isolate);
    Isolate::Scope isolateScope(ctx->isolate);
    HandleScope handleScope;
    Context::Scope contextScope(ctx->jsContext);

    reduceFunNum -= 1;
    if (reduceFunNum < 0 ||
        static_cast<unsigned int>(reduceFunNum) >= ctx->functions->size()) {
        throw MapReduceError("invalid reduce function number");
    }

    Handle<Function> fun = (*ctx->functions)[reduceFunNum];
    Handle<Array> keysArray = jsonListToJsArray(keys);
    Handle<Array> valuesArray = jsonListToJsArray(values);
    Handle<Value> args[] = { keysArray, valuesArray, Boolean::New(false) };

    taskStarted(ctx);

    TryCatch trycatch;
    Handle<Value> result = fun->Call(fun, 3, args);

    taskFinished(ctx);

    if (result.IsEmpty()) {
        if (!trycatch.CanContinue()) {
            throw MapReduceError("timeout");
        }

        throw MapReduceError(exceptionString(trycatch));
    }

    return jsonStringify(result);
}


ErlNifBinary runRereduce(map_reduce_ctx_t *ctx,
                       int reduceFunNum,
                       const json_results_list_t &reductions)
{
    Locker locker(ctx->isolate);
    Isolate::Scope isolateScope(ctx->isolate);
    HandleScope handleScope;
    Context::Scope contextScope(ctx->jsContext);

    reduceFunNum -= 1;
    if (reduceFunNum < 0 ||
        static_cast<unsigned int>(reduceFunNum) >= ctx->functions->size()) {
        throw MapReduceError("invalid reduce function number");
    }

    Handle<Function> fun = (*ctx->functions)[reduceFunNum];
    Handle<Array> valuesArray = jsonListToJsArray(reductions);
    Handle<Value> args[] = { Null(), valuesArray, Boolean::New(true) };

    taskStarted(ctx);

    TryCatch trycatch;
    Handle<Value> result = fun->Call(fun, 3, args);

    taskFinished(ctx);

    if (result.IsEmpty()) {
        if (!trycatch.CanContinue()) {
            throw MapReduceError("timeout");
        }

        throw MapReduceError(exceptionString(trycatch));
    }

    return jsonStringify(result);
}


void destroyContext(map_reduce_ctx_t *ctx)
{
    {
        Locker locker(ctx->isolate);
        Isolate::Scope isolateScope(ctx->isolate);
        HandleScope handleScope;
        Context::Scope contextScope(ctx->jsContext);

        for (unsigned int i = 0; i < ctx->functions->size(); ++i) {
            (*ctx->functions)[i].Dispose();
        }
        ctx->functions->~function_vector_t();
        enif_free(ctx->functions);

        isolate_data_t *isoData = getIsolateData();
        isoData->jsonObject.Dispose();
        isoData->jsonObject.Clear();
        isoData->jsonParseFun.Dispose();
        isoData->jsonParseFun.Clear();
        isoData->stringifyFun.Dispose();
        isoData->stringifyFun.Clear();
        enif_free(isoData);

        ctx->jsContext.Dispose();
        ctx->jsContext.Clear();
    }

    ctx->isolate->Dispose();
}


Persistent<Context> createJsContext(map_reduce_ctx_t *ctx)
{
    HandleScope handleScope;
    Handle<ObjectTemplate> global = ObjectTemplate::New();

    global->Set(String::New("emit"), FunctionTemplate::New(emit));

    Persistent<Context> context = Context::New(NULL, global);
    Context::Scope contextScope(context);

    Handle<Function> sumFun = compileFunction(SUM_FUNCTION_STRING);
    context->Global()->Set(String::New("sum"), sumFun);

    Handle<Function> decodeBase64Fun = compileFunction(BASE64_FUNCTION_STRING);
    context->Global()->Set(String::New("decodeBase64"), decodeBase64Fun);

    Handle<Function> dateToArrayFun = compileFunction(DATE_FUNCTION_STRING);
    context->Global()->Set(String::New("dateToArray"), dateToArrayFun);

    return context;
}


Handle<Value> emit(const Arguments& args)
{
    isolate_data_t *isoData = getIsolateData();

    if (isoData->ctx->kvs == NULL) {
        return Undefined();
    }

    try {
        ErlNifBinary keyJson = jsonStringify(args[0]);
        ErlNifBinary valueJson = jsonStringify(args[1]);

        kv_pair_t result = kv_pair_t(keyJson, valueJson);
        isoData->ctx->kvs->push_back(result);

        return Undefined();
    } catch(Handle<Value> &ex) {
        return ThrowException(ex);
    }
}


ErlNifBinary jsonStringify(const Handle<Value> &obj)
{
    isolate_data_t *isoData = getIsolateData();
    Handle<Value> args[] = { obj };
    TryCatch trycatch;
    Handle<Value> result = isoData->stringifyFun->Call(isoData->jsonObject, 1, args);

    if (result.IsEmpty()) {
        throw trycatch.Exception();
    }

    unsigned len;
    ErlNifBinary resultBin;

    if (result->IsUndefined()) {
        len = static_cast<unsigned>(sizeof("null") - 1);
        if (!enif_alloc_binary_compat(isoData->ctx->env, len, &resultBin)) {
            throw std::bad_alloc();
        }
        memcpy(resultBin.data, "null", len);
    } else {
        Handle<String> str = Handle<String>::Cast(result);
        len = str->Utf8Length();
        if (!enif_alloc_binary_compat(isoData->ctx->env, len, &resultBin)) {
            throw std::bad_alloc();
        }
        str->WriteUtf8(reinterpret_cast<char *>(resultBin.data),
                       len, NULL, String::NO_NULL_TERMINATION);
    }

    // Caller responsible for invoking enif_make_binary() or enif_release_binary()
    return resultBin;
}


Handle<Value> jsonParse(const ErlNifBinary &thing)
{
    isolate_data_t *isoData = getIsolateData();
    Handle<Value> args[] = { String::New(reinterpret_cast<char *>(thing.data), thing.size) };
    TryCatch trycatch;
    Handle<Value> result = isoData->jsonParseFun->Call(isoData->jsonObject, 1, args);

    if (result.IsEmpty()) {
        throw MapReduceError(exceptionString(trycatch));
    }

    return result;
}


void loadFunctions(map_reduce_ctx_t *ctx, const function_sources_list_t &funStrings)
{
    HandleScope handleScope;

    ctx->functions = (function_vector_t *) enif_alloc(sizeof(function_vector_t));

    if (ctx->functions == NULL) {
        throw std::bad_alloc();
    }

    ctx->functions = new (ctx->functions) function_vector_t();
    function_sources_list_t::const_iterator it = funStrings.begin();

    for ( ; it != funStrings.end(); ++it) {
        Handle<Function> fun = compileFunction(*it);

        ctx->functions->push_back(Persistent<Function>::New(fun));
    }
}


Handle<Function> compileFunction(const function_source_t &funSource)
{
    HandleScope handleScope;
    TryCatch trycatch;
    Handle<String> source = String::New(funSource.data(), funSource.length());
    Handle<Script> script = Script::Compile(source);

    if (script.IsEmpty()) {
        throw MapReduceError(exceptionString(trycatch));
    }

    Handle<Value> result = script->Run();

    if (result.IsEmpty()) {
        throw MapReduceError(exceptionString(trycatch));
    }

    if (!result->IsFunction()) {
        throw MapReduceError(std::string("Invalid function: ") + funSource.c_str());
    }

    return handleScope.Close(Handle<Function>::Cast(result));
}


Handle<Array> jsonListToJsArray(const json_results_list_t &list)
{
    Handle<Array> array = Array::New(list.size());
    json_results_list_t::const_iterator it = list.begin();
    int i = 0;

    for ( ; it != list.end(); ++it, ++i) {
        Handle<Value> v = jsonParse(*it);
        array->Set(Number::New(i), v);
    }

    return array;
}


isolate_data_t *getIsolateData()
{
    Isolate *isolate = Isolate::GetCurrent();
    return reinterpret_cast<isolate_data_t*>(isolate->GetData());
}


void taskStarted(map_reduce_ctx_t *ctx)
{
<<<<<<< HEAD
    ctx->taskStartTime = time(NULL);
=======
    ctx->taskId = V8::GetCurrentThreadId();
    ctx->taskStartTime = static_cast<long>((clock() / CLOCKS_PER_SEC) * 1000);
    ctx->kvs = NULL;
>>>>>>> fb6316e6
}


void taskFinished(map_reduce_ctx_t *ctx)
{
    ctx->taskStartTime = -1;
}


void terminateTask(map_reduce_ctx_t *ctx)
{
    V8::TerminateExecution(ctx->isolate);
}


std::string exceptionString(const TryCatch &tryCatch)
{
    HandleScope handleScope;
    String::Utf8Value exception(tryCatch.Exception());
    const char *exceptionString = (*exception);

    if (exceptionString) {
        return std::string(exceptionString);
    }

    return std::string("runtime error");
}


void freeMapResultList(const map_results_list_t &results)
{
    map_results_list_t::const_iterator it = results.begin();

    for ( ; it != results.end(); ++it) {
        freeMapResult(*it);
    }
}


void freeMapResult(const map_result_t &mapResult)
{
    switch (mapResult.type) {
    case MAP_KVS:
        {
            kv_pair_list_t::const_iterator it = mapResult.result.kvs->begin();
            for ( ; it != mapResult.result.kvs->end(); ++it) {
                ErlNifBinary key = it->first;
                ErlNifBinary value = it->second;
                enif_release_binary(&key);
                enif_release_binary(&value);
            }
            mapResult.result.kvs->~kv_pair_list_t();
            enif_free(mapResult.result.kvs);
        }
        break;
    case MAP_ERROR:
        enif_release_binary(mapResult.result.error);
        enif_free(mapResult.result.error);
        break;
    }
}


void freeJsonData(const json_results_list_t &data)
{
    json_results_list_t::const_iterator it = data.begin();
    for ( ; it != data.end(); ++it) {
        ErlNifBinary bin = *it;
        enif_release_binary(&bin);
    }
}<|MERGE_RESOLUTION|>--- conflicted
+++ resolved
@@ -549,13 +549,8 @@
 
 void taskStarted(map_reduce_ctx_t *ctx)
 {
-<<<<<<< HEAD
     ctx->taskStartTime = time(NULL);
-=======
-    ctx->taskId = V8::GetCurrentThreadId();
-    ctx->taskStartTime = static_cast<long>((clock() / CLOCKS_PER_SEC) * 1000);
     ctx->kvs = NULL;
->>>>>>> fb6316e6
 }
 
 
